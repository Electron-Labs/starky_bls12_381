<<<<<<< HEAD
# STARKY BLS 12-381
MVP implementation of bls12-381 in starky and plonky2

## Architecture
Starting from G1 and G2 points, the BLS12-381 signature verification algorithm has 4 steps: 2 miller loop computation steps, 1 Fp12 multiplication, and 1 final exponentiation step.
The miller loop computation within itself has two steps: calculating precomputes, followed by the loop itself.

Hence, we have 4 separate starks for each of these operations:
* PairingPrecompStark
* MillerLoopStark
* FP12MulStark
* FinalExponentiateStark

The algorithm is proved using six starky proofs: 2 for the first miller loop (1 PairingPrecompStark proof and 1 MillerLoopStark proof), 2 for the second miller loop, 1 for FP12 multiplication, and 1 for the final exponentiation step.

After computing the stark proofs, we recursively prove each of the starky proof inside plonky2 to get six separate plonky2 proofs. Then we perform another recursion step which combines and links all the previous six plonky2 proofs, hence proving the complete BLS12-381 signature verification.

## Documentation

For now, the codebase has explanatory comments, and doc comments in each of the stark trace and constraint generation functions. We have defined offsets for columns of the trace, and use these offsets for generating the trace and adding the constraints. Explanation of the offsets is also present as comments.

## How to run

We need to increase the default rust stack size because of the high number of columns in some of the traces. 16MB stack size is sufficient.

`RUST_MIN_STACK=16777216 cargo run --release`

Note: Currently the program takes a long time to run because we build the plonky2 circuits each time. We plan to build and store these circuits, wile also parallelise the stark proof generation and first recursion to make it more performant.
=======
## STARKY BLS 12-381
In progress implementation of bls12-381 in starky.


## Developer chat
This work is convered under Ethereum Foundation grant. In case you wish to contribute or collaborate, you can join our ZK builder chat at - https://t.me/+GRX2LF9YSEwyNjQ1
>>>>>>> f51f0e71
<|MERGE_RESOLUTION|>--- conflicted
+++ resolved
@@ -1,4 +1,3 @@
-<<<<<<< HEAD
 # STARKY BLS 12-381
 MVP implementation of bls12-381 in starky and plonky2
 
@@ -27,11 +26,6 @@
 `RUST_MIN_STACK=16777216 cargo run --release`
 
 Note: Currently the program takes a long time to run because we build the plonky2 circuits each time. We plan to build and store these circuits, wile also parallelise the stark proof generation and first recursion to make it more performant.
-=======
-## STARKY BLS 12-381
-In progress implementation of bls12-381 in starky.
-
 
 ## Developer chat
-This work is convered under Ethereum Foundation grant. In case you wish to contribute or collaborate, you can join our ZK builder chat at - https://t.me/+GRX2LF9YSEwyNjQ1
->>>>>>> f51f0e71
+This work is convered under Ethereum Foundation grant. In case you wish to contribute or collaborate, you can join our ZK builder chat at - https://t.me/+GRX2LF9YSEwyNjQ1